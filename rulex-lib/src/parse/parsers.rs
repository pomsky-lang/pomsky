use std::{
    borrow::{Borrow, Cow},
    collections::HashSet,
    str::FromStr,
};

use nom::{
    branch::alt,
    combinator::{cut, map, opt, value},
    multi::{many0, many1, separated_list0},
    sequence::{pair, preceded, separated_pair, tuple},
    IResult, Parser,
};

use crate::{
    alternation::Alternation,
    boundary::{Boundary, BoundaryKind},
    char_class::{CharClass, CharGroup},
    error::{
        CharClassError, CharStringError, CodePointError, NumberError, ParseError, ParseErrorKind,
    },
    group::{Capture, Group},
    literal::Literal,
    lookaround::{Lookaround, LookaroundKind},
    range::Range,
    reference::{Reference, ReferenceTarget},
    repetition::{Quantifier, Repetition, RepetitionError, RepetitionKind},
    rule::Rule,
    span::Span,
    stmt::{BooleanSetting, Let, Stmt, StmtExpr},
    var::Variable,
};

use super::{Input, Token};

pub(super) type PResult<'i, 'b, T> = IResult<Input<'i, 'b>, T, ParseError>;

pub(crate) fn parse(source: &str, recursion: u16) -> Result<Rule<'_>, ParseError> {
    let tokens = super::tokenize::tokenize(source);
    let input = Input::from(source, &tokens, recursion)?;

    let (rest, rules) = parse_modified(input)?;
    if rest.is_empty() {
        Ok(rules)
    } else {
        Err(ParseErrorKind::LeftoverTokens.at(rest.span()))
    }
}

fn recurse<'i, 'b, O>(
    mut parser: impl Parser<Input<'i, 'b>, O, ParseError>,
) -> impl FnMut(Input<'i, 'b>) -> PResult<'i, 'b, O> {
    move |mut input| {
        input.recursion_start().map_err(nom::Err::Failure)?;

        match parser.parse(input) {
            Ok((mut input, output)) => {
                input.recursion_end();
                Ok((input, output))
            }
            Err(e) => Err(e),
        }
    }
}

pub(super) fn parse_modified<'i, 'b>(input: Input<'i, 'b>) -> PResult<'i, 'b, Rule<'i>> {
    enum ModifierKind {
        Enable,
        Disable,
    }

    try_map2(
        pair(
            many0(alt((
                map(
                    tuple((
                        alt((
                            map("enable", |(_, span)| (ModifierKind::Enable, span)),
                            map("disable", |(_, span)| (ModifierKind::Disable, span)),
                        )),
                        value(BooleanSetting::Lazy, "lazy"),
                        Token::Semicolon,
                    )),
                    |((kind, span_start), value, (_, span_end))| {
                        let stmt = match kind {
                            ModifierKind::Enable => Stmt::Enable(value),
                            ModifierKind::Disable => Stmt::Disable(value),
                        };
                        (stmt, span_start.join(span_end))
                    },
                ),
                map(
                    tuple((
                        "let",
                        cut(Token::Identifier),
                        cut(Token::Equals),
                        cut(recurse(parse_or)),
                        cut(Token::Semicolon),
                    )),
                    |((_, span_start), (name, name_span), _, rule, (_, span_end))| {
                        (Stmt::Let(Let::new(name, rule, name_span)), span_start.join(span_end))
                    },
                ),
            ))),
            recurse(parse_or),
        ),
        |(stmts, mut rule): (Vec<(Stmt, Span)>, _)| {
            if stmts.len() > 1 {
                let mut set = HashSet::new();
                for (stmt, _) in &stmts {
                    if let Stmt::Let(l) = stmt {
                        if set.contains(l.name()) {
                            return Err(ParseErrorKind::LetBindingExists.at(l.name_span));
                        }
                        set.insert(l.name());
                    }
                }
            }

            let span_end = rule.span();
            for (stmt, span) in stmts.into_iter().rev() {
                rule = Rule::StmtExpr(Box::new(StmtExpr::new(stmt, rule, span.join(span_end))));
            }
            Ok(rule)
        },
        nom::Err::Failure,
    )(input)
}

pub(super) fn parse_or<'i, 'b>(input: Input<'i, 'b>) -> PResult<'i, 'b, Rule<'i>> {
    map(separated_list0(Token::Pipe, parse_sequence), |mut rules| {
        if rules.len() == 1 {
            rules.pop().unwrap()
        } else {
            Alternation::new_rulex(rules)
        }
    })(input)
}

pub(super) fn parse_sequence<'i, 'b>(input: Input<'i, 'b>) -> PResult<'i, 'b, Rule<'i>> {
    map(many1(parse_fixes), |mut rules| {
        if rules.len() == 1 {
            rules.pop().unwrap()
        } else {
            let start = rules.first().map(|f| f.span()).unwrap_or_default();
            let end = rules.last().map(|f| f.span()).unwrap_or_default();

            Rule::Group(Group::new(rules, None, start.join(end)))
        }
    })(input)
}

pub(super) fn parse_fixes<'i, 'b>(input: Input<'i, 'b>) -> PResult<'i, 'b, Rule<'i>> {
    alt((
        try_map(
            pair(Token::Not, opt(recurse(parse_fixes))),
            |(_, rule)| {
                if let Some(mut rule) = rule {
                    rule.negate()?;
                    Ok(rule)
                } else {
                    Err(ParseErrorKind::Expected("expression"))
                }
            },
            nom::Err::Failure,
        ),
        map(pair(parse_lookaround, recurse(parse_modified)), |((kind, span), rule)| {
            let span = span.join(rule.span());
            Rule::Lookaround(Box::new(Lookaround::new(rule, kind, span)))
        }),
        try_map2(
            pair(parse_atom, many0(parse_repetition)),
            |(mut rule, repetitions)| {
                let mut prev_syntax = RepSyntax::ExplicitQuantifier;
                for (kind, quantifier, span, syntax) in repetitions {
                    if matches!(
                        (&prev_syntax, &syntax),
                        (RepSyntax::Other | RepSyntax::QuestionMark, RepSyntax::QuestionMark)
                    ) {
                        return Err(ParseErrorKind::Repetition(
                            RepetitionError::QuestionMarkAfterRepetition,
                        )
                        .at(span));
                    }
                    prev_syntax = syntax;

                    let span = rule.span().join(span);
                    rule =
                        Rule::Repetition(Box::new(Repetition::new(rule, kind, quantifier, span)));
                }
                Ok(rule)
            },
            nom::Err::Failure,
        ),
    ))(input)
}

pub(super) fn parse_lookaround<'i, 'b>(
    input: Input<'i, 'b>,
) -> PResult<'i, 'b, (LookaroundKind, Span)> {
    alt((
        map(Token::LookAhead, |(_, span)| (LookaroundKind::Ahead, span)),
        map(Token::LookBehind, |(_, span)| (LookaroundKind::Behind, span)),
    ))(input)
}

pub(super) enum RepSyntax {
    ExplicitQuantifier,
    QuestionMark,
    Other,
}

pub(super) fn parse_repetition<'i, 'b>(
    input: Input<'i, 'b>,
) -> PResult<'i, 'b, (RepetitionKind, Quantifier, Span, RepSyntax)> {
    map(
        pair(
            alt((
                map(Token::QuestionMark, |(_, span)| {
                    (RepetitionKind::zero_one(), span, RepSyntax::QuestionMark)
                }),
                map(Token::Star, |(_, span)| (RepetitionKind::zero_inf(), span, RepSyntax::Other)),
                map(Token::Plus, |(_, span)| (RepetitionKind::one_inf(), span, RepSyntax::Other)),
                parse_braced_repetition,
            )),
            map(
                opt(alt((
                    map("greedy", |(_, span)| (Quantifier::Greedy, span)),
                    map("lazy", |(_, span)| (Quantifier::Lazy, span)),
                ))),
                |a| match a {
                    Some((q, span)) => (q, span, RepSyntax::ExplicitQuantifier),
                    None => (Quantifier::Default, Span::default(), RepSyntax::Other),
                },
            ),
        ),
        |((kind, span1, rs1), (quantifier, span2, rs2))| {
            (
                kind,
                quantifier,
                span1.join(span2),
                match (rs1, rs2) {
                    (_, RepSyntax::ExplicitQuantifier) => RepSyntax::ExplicitQuantifier,
                    (RepSyntax::QuestionMark, _) => RepSyntax::QuestionMark,
                    _ => RepSyntax::Other,
                },
            )
        },
    )(input)
}

pub(super) fn parse_braced_repetition<'i, 'b>(
    input: Input<'i, 'b>,
) -> PResult<'i, 'b, (RepetitionKind, Span, RepSyntax)> {
    fn parse_u32<'i, 'b>(input: Input<'i, 'b>) -> PResult<'i, 'b, u32> {
        try_map(Token::Number, |(s, _)| from_str(s), nom::Err::Failure)(input)
    }

    map(
        tuple((
            Token::OpenBrace,
            cut(alt((
                try_map(
                    separated_pair(opt(parse_u32), Token::Comma, opt(parse_u32)),
                    |(lower, upper)| Ok(RepetitionKind::try_from((lower.unwrap_or(0), upper))?),
                    nom::Err::Failure,
                ),
                map(parse_u32, RepetitionKind::fixed),
            ))),
            cut(Token::CloseBrace),
        )),
        |((_, start), rep, (_, end))| (rep, start.join(end), RepSyntax::Other),
    )(input)
}

pub(super) fn parse_atom<'i, 'b>(input: Input<'i, 'b>) -> PResult<'i, 'b, Rule<'i>> {
    alt((
        parse_group,
        parse_string,
        parse_char_class,
        parse_boundary,
        parse_reference,
        map(parse_code_point, |(c, span)| {
            Rule::CharClass(CharClass::new(CharGroup::from_char(c), span))
        }),
        parse_range,
        parse_variable,
        try_map(Token::Dot, |_| Err(ParseErrorKind::Dot), nom::Err::Failure),
        err(|| ParseErrorKind::Expected("expression")),
    ))(input)
}

pub(super) fn parse_group<'i, 'b>(input: Input<'i, 'b>) -> PResult<'i, 'b, Rule<'i>> {
    fn parse_capture<'i, 'b>(input: Input<'i, 'b>) -> PResult<'i, 'b, (Capture<'i>, Span)> {
        map(pair(Token::Colon, opt(Token::Identifier)), |((_, span1), name)| {
            (Capture::new(name.map(|(s, _)| s)), span1)
        })(input)
    }

    map(
        pair(
            opt(parse_capture),
            tuple((Token::OpenParen, recurse(parse_modified), cut(Token::CloseParen))),
        ),
        |(capture, (_, rule, (_, close_paren)))| match (capture, rule) {
            (None, rule) => rule,
            (Some((capture, c_span)), Rule::Group(mut g)) if !g.is_capturing() => {
                g.set_capture(capture);
                g.span = c_span.join(g.span);
                Rule::Group(g)
            }
            (Some((capture, c_span)), rule) => {
                Rule::Group(Group::new(vec![rule], Some(capture), c_span.join(close_paren)))
            }
        },
    )(input)
}

pub(super) fn parse_string<'i, 'b>(input: Input<'i, 'b>) -> PResult<'i, 'b, Rule<'i>> {
    try_map(
        Token::String,
        |(s, span)| Ok(Rule::Literal(Literal::new(parse_quoted_text(s)?, span))),
        nom::Err::Failure,
    )(input)
}

pub(super) fn parse_char_class<'i, 'b>(input: Input<'i, 'b>) -> PResult<'i, 'b, Rule<'i>> {
    #[derive(Clone, Copy)]
    enum StringOrChar<'i> {
        String(&'i str),
        Char(char),
    }

    impl StringOrChar<'_> {
        fn to_char(self) -> Result<char, ParseErrorKind> {
            Err(ParseErrorKind::CharString(match self {
                StringOrChar::Char(c) => return Ok(c),
                StringOrChar::String(s) => {
                    let s = parse_quoted_text(s)?;
                    let mut iter = s.chars();
                    match iter.next() {
                        Some(c) if matches!(iter.next(), None) => return Ok(c),
                        Some(_) => CharStringError::TooManyCodePoints,
                        _ => CharStringError::Empty,
                    }
                }
            }))
        }
    }

    fn parse_string_or_char<'i, 'b>(input: Input<'i, 'b>) -> PResult<'i, 'b, StringOrChar<'i>> {
        alt((
            map(Token::String, |(s, _)| StringOrChar::String(s)),
            map(parse_code_point, |(c, _)| StringOrChar::Char(c)),
            map(parse_special_char, StringOrChar::Char),
            err(|| ParseErrorKind::ExpectedCodePointOrChar),
        ))(input)
    }

    fn parse_chars_or_range<'i, 'b>(input: Input<'i, 'b>) -> PResult<'i, 'b, CharGroup> {
        // this is not clean code, but using the combinators results in worse error
        // spans
        let span1 = input.span();
        let (input, first) = parse_string_or_char(input)?;

        if let Ok((input, _)) = Token::Dash.parse(input.clone()) {
            let span2 = input.span();
            let (input, last) = cut(parse_string_or_char)(input)?;

            let first = first.to_char().map_err(|e| nom::Err::Failure(e.at(span1)))?;
            let last = last.to_char().map_err(|e| nom::Err::Failure(e.at(span2)))?;

            let group = CharGroup::try_from_range(first, last).ok_or_else(|| {
                nom::Err::Failure(
                    ParseErrorKind::CharClass(CharClassError::DescendingRange(first, last))
                        .at(span1.join(span2)),
                )
            })?;
            Ok((input, group))
        } else {
            let group = match first {
                StringOrChar::String(s) => CharGroup::from_chars(
                    parse_quoted_text(s).map_err(|k| nom::Err::Failure(k.at(span1)))?.borrow(),
                ),
                StringOrChar::Char(c) => CharGroup::from_char(c),
            };
            Ok((input, group))
        }
    }

    fn parse_char_group<'i, 'b>(input: Input<'i, 'b>) -> PResult<'i, 'b, CharGroup> {
        let span1 = input.span();

        let (input, ranges) = many1(alt((
            parse_chars_or_range,
            value(CharGroup::Dot, Token::Dot),
            try_map(
                pair(opt(Token::Not), Token::Identifier),
                |(not, (s, _))| {
                    // FIXME: When this fails on a negative item, the span of the exclamation mark
                    // is used instead of the identifier's span
                    CharGroup::try_from_group_name(s, not.is_some())
                        .map_err(ParseErrorKind::CharClass)
                },
                nom::Err::Failure,
            ),
            err(|| ParseErrorKind::CharClass(CharClassError::Invalid)),
        )))(input)?;

        let mut iter = ranges.into_iter();
        let mut class = iter.next().unwrap();

        for range in iter {
            class.add(range).map_err(|e| {
                nom::Err::Failure(ParseErrorKind::CharClass(e).at(span1.join(input.span().start())))
            })?;
        }
        Ok((input, class))
    }

    map(
        tuple((Token::OpenBracket, cut(parse_char_group), cut(Token::CloseBracket))),
        |((_, start), inner, (_, end))| Rule::CharClass(CharClass::new(inner, start.join(end))),
    )(input)
}

pub(super) fn parse_code_point<'i, 'b>(input: Input<'i, 'b>) -> PResult<'i, 'b, (char, Span)> {
    alt((
        try_map(
            Token::CodePoint,
            |(s, span)| {
                let hex = &s[2..];
                if hex.len() > 6 {
                    Err(ParseErrorKind::CodePoint(CodePointError::Invalid))
                } else {
                    u32::from_str_radix(hex, 16)
                        .ok()
                        .and_then(|n| char::try_from(n).ok())
                        .map(|c| (c, span))
                        .ok_or(ParseErrorKind::CodePoint(CodePointError::Invalid))
                }
            },
            nom::Err::Failure,
        ),
        try_map(
            Token::Identifier,
            |(str, span)| {
                if let Some(rest) = str.strip_prefix('U') {
                    if let Ok(n) = u32::from_str_radix(rest, 16) {
                        if let Ok(c) = char::try_from(n) {
                            return Ok((c, span));
                        } else {
                            return Err(ParseErrorKind::CodePoint(CodePointError::Invalid));
                        }
                    }
                }
                Err(ParseErrorKind::ExpectedToken(Token::CodePoint))
            },
            nom::Err::Error,
        ),
    ))(input)
}

pub(super) fn parse_range<'i, 'b>(input: Input<'i, 'b>) -> PResult<'i, 'b, Rule<'i>> {
    fn parse_base<'i, 'b>(input: Input<'i, 'b>) -> PResult<'i, 'b, (u8, Span)> {
        preceded(
            "base",
            try_map(
                cut(Token::Number),
                |(s, span)| {
                    let n = s.parse().map_err(NumberError::from)?;
                    if n > 36 {
                        Err(ParseErrorKind::Number(NumberError::TooLarge))
                    } else if n < 2 {
                        Err(ParseErrorKind::Number(NumberError::TooSmall))
                    } else {
                        Ok((n, span))
                    }
                },
                nom::Err::Failure,
            ),
        )(input)
    }

    fn parse_number(src: &str, radix: u8) -> Result<Vec<u8>, NumberError> {
        let mut digits = Vec::with_capacity(src.len());
        for c in src.bytes() {
            let n = match c {
                b'0'..=b'9' => c - b'0',
                b'a'..=b'z' => c - b'a' + 10,
                b'A'..=b'Z' => c - b'A' + 10,
                _ => return Err(NumberError::InvalidDigit),
            };
            if n >= radix {
                return Err(NumberError::InvalidDigit);
            }
            digits.push(n);
        }
        Ok(digits)
    }

    map(
        pair(
            "range",
            try_map(
                pair(
                    cut(separated_pair(Token::String, Token::Dash, Token::String)),
                    opt(parse_base),
                ),
                |(((start, span1), (end, span2)), base)| {
                    let (radix, span) = match base {
                        Some((base, span3)) => (base, span1.join(span3)),
                        None => (10, span1.join(span2)),
                    };
                    let start = parse_number(strip_first_last(start), radix)?;
                    let end = parse_number(strip_first_last(end), radix)?;

                    if start.len() > end.len() || (start.len() == end.len() && start > end) {
                        return Err(ParseErrorKind::RangeIsNotIncreasing);
                    }

                    Ok(Range::new(start, end, radix, span))
                },
                nom::Err::Failure,
            ),
        ),
        |((_, span), mut range)| {
            range.span = range.span.join(span);
            Rule::Range(range)
        },
    )(input)
}

pub(super) fn parse_variable<'i, 'b>(input: Input<'i, 'b>) -> PResult<'i, 'b, Rule<'i>> {
    map(Token::Identifier, |(name, span)| Rule::Variable(Variable::new(name, span)))(input)
}

pub(super) fn parse_special_char<'i, 'b>(input: Input<'i, 'b>) -> PResult<'i, 'b, char> {
    try_map(
        Token::Identifier,
        |(s, _)| {
            Ok(match s {
                "n" => '\n',
                "r" => '\r',
                "t" => '\t',
                "a" => '\u{07}',
                "e" => '\u{1B}',
                "f" => '\u{0C}',
                _ => return Err(ParseErrorKind::Incomplete),
            })
        },
        nom::Err::Error,
    )(input)
}

pub(super) fn parse_boundary<'i, 'b>(input: Input<'i, 'b>) -> PResult<'i, 'b, Rule<'i>> {
    map(
        alt((
            map(Token::BStart, |(_, span)| Boundary::new(BoundaryKind::Start, span)),
            map(Token::BEnd, |(_, span)| Boundary::new(BoundaryKind::End, span)),
            map(Token::BWord, |(_, span)| Boundary::new(BoundaryKind::Word, span)),
            map(pair(Token::Not, Token::BWord), |((_, span1), (_, span2))| {
                Boundary::new(BoundaryKind::NotWord, span1.join(span2))
            }),
        )),
        Rule::Boundary,
    )(input)
}

pub(super) fn parse_reference<'i, 'b>(input: Input<'i, 'b>) -> PResult<'i, 'b, Rule<'i>> {
    preceded(
        Token::Backref,
        alt((
            try_map(
                Token::Number,
                |(s, span)| {
                    let target = ReferenceTarget::Number(from_str(s)?);
                    Ok(Rule::Reference(Reference::new(target, span)))
                },
                nom::Err::Failure,
            ),
            map(Token::Identifier, |(s, span)| {
                let target = ReferenceTarget::Named(s);
                Rule::Reference(Reference::new(target, span))
            }),
            try_map(
                pair(alt((Token::Plus, Token::Dash)), Token::Number),
                |((sign, span1), (s, span2))| {
                    let num = if sign == "-" { from_str(&format!("-{s}")) } else { from_str(s) }?;
                    let target = ReferenceTarget::Relative(num);
                    Ok(Rule::Reference(Reference::new(target, span1.join(span2))))
                },
                nom::Err::Failure,
            ),
            err(|| ParseErrorKind::Expected("number or group name")),
        )),
    )(input)
}

fn from_str<T: FromStr>(s: &str) -> Result<T, ParseErrorKind> {
    str::parse(s).map_err(|_| ParseErrorKind::Number(NumberError::TooLarge))
}

fn strip_first_last(s: &str) -> &str {
    &s[1..s.len() - 1]
}

fn parse_quoted_text(input: &str) -> Result<Cow<'_, str>, ParseErrorKind> {
    Ok(match input.as_bytes()[0] {
        b'"' => {
            let mut s = strip_first_last(input);
            let mut buf = String::new();

            loop {
                let mut chars = s.chars();
                let char_len;
                match chars.next() {
                    Some('\\') => {
                        char_len = 1;
                        match chars.next() {
                            Some('\\') => {
                                buf.push('\\');
<<<<<<< HEAD
                                s = &s[char_len..];
                            }
                            Some('"') => {
                                buf.push('"');
                                s = &s[char_len..];
=======
                                s = &s[1..];
                            }
                            Some('"') => {
                                buf.push('"');
                                s = &s[1..];
>>>>>>> 0ec6b327
                            }
                            _ => {
                                return Err(ParseErrorKind::InvalidEscapeInStringAt(
                                    input.len() - s.len(),
                                ));
                            }
                        }
                    }
                    Some(c) => {
                        char_len = c.len_utf8();
<<<<<<< HEAD
                        buf.push(c);
=======
                        buf.push(c)
>>>>>>> 0ec6b327
                    }
                    None => break,
                }
                s = &s[char_len..];
            }
            Cow::Owned(buf)
        }
        _ => Cow::Borrowed(strip_first_last(input)),
    })
}

fn try_map<'i, 'b, O1, O2, P, M, EM>(
    mut parser: P,
    mut map: M,
    err_kind: EM,
) -> impl FnMut(Input<'i, 'b>) -> IResult<Input<'i, 'b>, O2, ParseError>
where
    P: Parser<Input<'i, 'b>, O1, ParseError>,
    M: FnMut(O1) -> Result<O2, ParseErrorKind>,
    EM: Copy + FnOnce(ParseError) -> nom::Err<ParseError>,
{
    move |input| {
        let span = input.span();
        let (rest, o1) = parser.parse(input)?;
        let o2 = map(o1).map_err(|e| err_kind(e.at(span)))?;
        Ok((rest, o2))
    }
}

fn try_map2<'i, 'b, O1, O2, P, M, EM>(
    mut parser: P,
    mut map: M,
    err_kind: EM,
) -> impl FnMut(Input<'i, 'b>) -> IResult<Input<'i, 'b>, O2, ParseError>
where
    P: Parser<Input<'i, 'b>, O1, ParseError>,
    M: FnMut(O1) -> Result<O2, ParseError>,
    EM: Copy + FnOnce(ParseError) -> nom::Err<ParseError>,
{
    move |input| {
        let (rest, o1) = parser.parse(input)?;
        let o2 = map(o1).map_err(err_kind)?;
        Ok((rest, o2))
    }
}

fn err<'i, 'b, T>(
    mut error_fn: impl FnMut() -> ParseErrorKind,
) -> impl FnMut(Input<'i, 'b>) -> IResult<Input<'i, 'b>, T, ParseError> {
    move |input| Err(nom::Err::Error(error_fn().at(input.span())))
}

#[cfg(test)]
mod tests {
    use super::*;

    #[test]
    fn parse_quoted_text_with_multibyte_codepoints_regression() {
        assert_eq!("ǩ", parse_quoted_text("\"ǩ\"").unwrap());
    }
}<|MERGE_RESOLUTION|>--- conflicted
+++ resolved
@@ -620,19 +620,11 @@
                         match chars.next() {
                             Some('\\') => {
                                 buf.push('\\');
-<<<<<<< HEAD
-                                s = &s[char_len..];
-                            }
-                            Some('"') => {
-                                buf.push('"');
-                                s = &s[char_len..];
-=======
                                 s = &s[1..];
                             }
                             Some('"') => {
                                 buf.push('"');
                                 s = &s[1..];
->>>>>>> 0ec6b327
                             }
                             _ => {
                                 return Err(ParseErrorKind::InvalidEscapeInStringAt(
@@ -643,11 +635,7 @@
                     }
                     Some(c) => {
                         char_len = c.len_utf8();
-<<<<<<< HEAD
                         buf.push(c);
-=======
-                        buf.push(c)
->>>>>>> 0ec6b327
                     }
                     None => break,
                 }
